
# Relay message policies

## Purpose
The purpose of this document is to define the message policies on both client and server sides.

## Definition

<<<<<<< HEAD
The message policy is a set of rules/actions that have to be taken by involved parties without decrypting the message.
=======
All the consideration is about the RelayClient which is a part of Kotlin, Swift and JS SDKs.
>>>>>>> 751043fb

## Parameters

The message policy is defined by the list of parameters, which describe the way of handling a given message. 

* Publishing retrials - defines how many tries have to be taken when publishing a message fails
* Caching - a flag that says whether a party should cache messages (true/false)
* Caching duration - defines a caching duration in seconds. (0 - forever)
* User prompt - a flag that says whether a server should send a push to a client (true/false)
* Api label - a label that says what api sent a message (sign, chat, auth, push)

## Policies

| Policy 	| Publishing <br>retrials 	| Client-side <br>caching 	| Client-side <br>caching duration 	| Server-side<br>caching 	| Server-side <br>caching duration  	|            User prompt            	| API label 	|
|:------:	|:-----------------------:	|:-----------------------:	|:--------------------------------:	|:----------------------:	|:---------------------------------:	|:---------------------------------:	|:---------:	|
|    1   	|            3x           	|          false          	|                 -                	|          true          	|                 6h                	| true<br>when<br>wc_sessionRequest 	|    sign   	|
|    2   	|            3x           	|           true          	|              30 days             	|          true          	|                 0*                 	|   true<br>when<br>wc_chatMessage  	|    chat   	|

\* _forever_

## Publish payload

```json
{
	"id" : "",
	"jsonrpc": "",
	"method": "irn_publish",

	"params" : {
		"topic" : "",
		"message" :  message(encrypted)
		"ttl" : seconds
		"promtp" : true,
		"protocol" : "sing, chat, push"

	}
}
```

## Relay API

```kotlin
interface Relay {

    /*Publishes a message over the network under given topic*/
    fun publish(topic: String, message: String, prompt: Boolean)

    /*Subcribes on topic to receive messages*/
    fun subscribe(topic: String)

    /*Unsubcribes from a topic*/
    fun unsubscribe(topic: String, subscriptionId: String)
	
    /*Opens a Web-Socket connection*/
    fun connect()

<<<<<<< HEAD
    /*Closes a Web-Socket connection*/
    fun disconnect()
}
```
=======
### Retry mechanism  

* Chat API provides a retry mechanism, where the RelayClient tries to send a message 3(**TBD: 3x or more?**) times until it is cached in the local persistent storage. When the RelayClient detects that it is again possible to publish messages, those are pubished in the oryginal order. 

### Error handling

* If a message cannot be published and a retry mechanism failed, the RelayClient must return an error to the Chat client.

### Network conditions

* SDK detects changing networking conditions. In terms of both no web-socket nor Internet connection and if a retry mechanism failed  an error is returned to the Chat client.


## Auth API

### Cache

* TBD

### Retry mechanism  

* TBD

### Error handling

* TBD


## Push API

### Cache

* TBD

### Retry mechanism

* TBD  

### Error handling

* TBD
>>>>>>> 751043fb
<|MERGE_RESOLUTION|>--- conflicted
+++ resolved
@@ -6,11 +6,7 @@
 
 ## Definition
 
-<<<<<<< HEAD
 The message policy is a set of rules/actions that have to be taken by involved parties without decrypting the message.
-=======
-All the consideration is about the RelayClient which is a part of Kotlin, Swift and JS SDKs.
->>>>>>> 751043fb
 
 ## Parameters
 
@@ -67,51 +63,6 @@
     /*Opens a Web-Socket connection*/
     fun connect()
 
-<<<<<<< HEAD
     /*Closes a Web-Socket connection*/
     fun disconnect()
-}
-```
-=======
-### Retry mechanism  
-
-* Chat API provides a retry mechanism, where the RelayClient tries to send a message 3(**TBD: 3x or more?**) times until it is cached in the local persistent storage. When the RelayClient detects that it is again possible to publish messages, those are pubished in the oryginal order. 
-
-### Error handling
-
-* If a message cannot be published and a retry mechanism failed, the RelayClient must return an error to the Chat client.
-
-### Network conditions
-
-* SDK detects changing networking conditions. In terms of both no web-socket nor Internet connection and if a retry mechanism failed  an error is returned to the Chat client.
-
-
-## Auth API
-
-### Cache
-
-* TBD
-
-### Retry mechanism  
-
-* TBD
-
-### Error handling
-
-* TBD
-
-
-## Push API
-
-### Cache
-
-* TBD
-
-### Retry mechanism
-
-* TBD  
-
-### Error handling
-
-* TBD
->>>>>>> 751043fb
+}